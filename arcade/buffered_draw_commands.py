--- conflicted
+++ resolved
@@ -1,308 +1,292 @@
-import math
-import ctypes
-import pyglet.gl as gl
-
-from typing import Iterable
-<<<<<<< HEAD
-# from pyglet.gl import glu as glu
-=======
->>>>>>> b315b1a6
-from arcade.arcade_types import Color
-from arcade.draw_commands import rotate_point
-
-
-class VertexBuffer:
-    """
-    This class represents a
-    `vertex buffer object`_.
-
-    Attributes:
-        :vbo_id: ID of the vertex buffer as assigned by OpenGL
-        :size:
-        :width:
-        :height:
-        :color:
-
-
-    .. _vertex buffer object:
-       https://en.wikipedia.org/wiki/Vertex_Buffer_Object
-
-<<<<<<< HEAD
-    >>> import arcade
-    >>> x = arcade.VertexBuffer(0, 10, 10, 10)
-=======
->>>>>>> b315b1a6
-    """
-    def __init__(self, vbo_id: gl.GLuint, size: float, draw_mode: int):
-        self.vbo_id = vbo_id
-        self.size = size
-        self.draw_mode = draw_mode
-        self.color = None
-        self.line_width = 0
-
-
-def create_rectangle_filled(center_x: float, center_y: float, width: float,
-                            height: float, color: Color,
-                            tilt_angle: float=0) -> VertexBuffer:
-<<<<<<< HEAD
-=======
-
->>>>>>> b315b1a6
-    border_width = 0
-    return create_rectangle(center_x, center_y, width, height, color, border_width, tilt_angle)
-
-
-def create_rectangle_outline(center_x: float, center_y: float, width: float,
-                             height: float, color: Color,
-                             border_width: float=1, tilt_angle: float=0) -> VertexBuffer:
-
-    return create_rectangle(center_x, center_y, width, height, color, border_width, tilt_angle, filled=False)
-
-
-def create_rectangle(center_x: float, center_y: float, width: float,
-                     height: float, color: Color,
-                     border_width: float=0, tilt_angle: float=0,
-                     filled=True) -> VertexBuffer:
-    """
-    This function creates a rectangle using a vertex buffer object.
-    Creating the rectangle, and then later drawing it with ``render_rectangle``
-    is faster than calling ``draw_rectangle``.
-    """
-    x1 = -width / 2 + center_x
-    y1 = -height / 2 + center_y
-
-    x2 = width / 2 + center_x
-    y2 = -height / 2 + center_y
-
-    x3 = width / 2 + center_x
-    y3 = height / 2 + center_y
-
-    x4 = -width / 2 + center_x
-    y4 = height / 2 + center_y
-
-    if tilt_angle:
-        x1, y1 = rotate_point(x1, y1, center_x, center_y, tilt_angle)
-        x2, y2 = rotate_point(x2, y2, center_x, center_y, tilt_angle)
-        x3, y3 = rotate_point(x3, y3, center_x, center_y, tilt_angle)
-        x4, y4 = rotate_point(x4, y4, center_x, center_y, tilt_angle)
-
-    data = [x1, y1,
-            x2, y2,
-            x3, y3,
-            x4, y4]
-
-    print(data)
-    vbo_id = gl.GLuint()
-
-    gl.glGenBuffers(1, ctypes.pointer(vbo_id))
-
-    # Create a buffer with the data
-    # This line of code is a bit strange.
-    # (gl.GLfloat * len(data)) creates an array of GLfloats, one for each number
-    # (*data) initalizes the list with the floats. *data turns the list into a
-    # tuple.
-<<<<<<< HEAD
-    data2 = (gl.GLfloat * len(data)) (*data)
-=======
-    data2 = (gl.GLfloat * len(data))(*data)
->>>>>>> b315b1a6
-
-    gl.glBindBuffer(gl.GL_ARRAY_BUFFER, vbo_id)
-    gl.glBufferData(gl.GL_ARRAY_BUFFER, ctypes.sizeof(data2), data2,
-                    gl.GL_STATIC_DRAW)
-
-    if filled:
-        shape_mode = gl.GL_QUADS
-    else:
-        shape_mode = gl.GL_LINE_LOOP
-    shape = VertexBuffer(vbo_id, len(data) // 2, shape_mode)
-
-    shape.color = color
-    shape.line_width = border_width
-    return shape
-
-
-def create_ellipse_filled(center_x: float, center_y: float,
-                          width: float, height: float, color: Color,
-                          tilt_angle: float=0, num_segments=128) -> VertexBuffer:
-
-    border_width = 0
-    return create_ellipse(center_x, center_y, width, height, color, border_width, tilt_angle, num_segments, True)
-
-
-def create_ellipse_outline(center_x: float, center_y: float,
-                           width: float, height: float, color: Color,
-                           border_width: float=1,
-                           tilt_angle: float=0, num_segments=128) -> VertexBuffer:
-
-    return create_ellipse(center_x, center_y, width, height, color, border_width, tilt_angle, num_segments, False)
-
-
-def create_ellipse(center_x: float, center_y: float,
-                   width: float, height: float, color: Color,
-                   border_width: float=0,
-                   tilt_angle: float=0, num_segments=128,
-                   filled=True) -> VertexBuffer:
-
-    """
-    This creates an ellipse vertex buffer object (VBO). It can later be
-    drawn with ``render_ellipse_filled``. This method of drawing an ellipse
-    is much faster than calling ``draw_ellipse_filled`` each frame.
-
-    Note: THis can't be unit tested on Appveyor because its support for OpenGL is
-    poor.
-
-    >>> import arcade
-    >>> arcade.open_window(800,600,"Drawing Example")
-    >>> arcade.start_render()
-    >>> rect = arcade.create_ellipse(50, 50, 20, 20, arcade.color.RED, 2, 45)
-    >>> arcade.render(rect)
-    >>> arcade.finish_render()
-    >>> arcade.quick_run(0.25)
-
-    """
-    # Create an array with the vertex data
-    data = []
-
-    for segment in range(num_segments + 1):
-        theta = 2.0 * 3.1415926 * segment / num_segments
-
-        x = width * math.cos(theta) + center_x
-        y = height * math.sin(theta) + center_y
-
-        if tilt_angle:
-            x, y = rotate_point(x, y, center_x, center_y, tilt_angle)
-
-        data.extend([x, y])
-
-    # Create an id for our vertex buffer
-    vbo_id = gl.GLuint()
-
-    gl.glGenBuffers(1, ctypes.pointer(vbo_id))
-
-    # Create a buffer with the data
-    # This line of code is a bit strange.
-    # (gl.GLfloat * len(data)) creates an array of GLfloats, one for each number
-    # (*data) initalizes the list with the floats. *data turns the list into a
-    # tuple.
-    data2 = (gl.GLfloat * len(data)) (*data)
-
-    gl.glBindBuffer(gl.GL_ARRAY_BUFFER, vbo_id)
-    gl.glBufferData(gl.GL_ARRAY_BUFFER, ctypes.sizeof(data2), data2,
-                    gl.GL_STATIC_DRAW)
-
-    if filled:
-        shape_mode = gl.GL_TRIANGLE_FAN
-    else:
-        shape_mode = gl.GL_LINE_LOOP
-
-    shape = VertexBuffer(vbo_id, len(data) // 2, shape_mode)
-    shape.color = color
-    shape.line_width = border_width
-    return shape
-
-
-def render(shape: VertexBuffer, reload_identity=True):
-    """
-    Render an ellipse previously created with the ``create_ellipse`` function.
-    """
-    # Set color
-    if shape.color is None:
-        raise ValueError("Error: Color parameter not set.")
-
-
-    gl.glLoadIdentity()
-    gl.glVertexPointer(2, gl.GL_FLOAT, 0, 0)
-    gl.glBindBuffer(gl.GL_ARRAY_BUFFER, shape.vbo_id)
-
-    gl.glDrawArrays(shape.draw_mode, 0, shape.size)
-
-
-class ShapeList:
-    """
-    
-    >>> import arcade
-    >>> arcade.open_window(800,600,"Drawing Example")
-    >>> my_list = ShapeList()
-    >>> my_shape = arcade.create_ellipse_outline(50, 50, 20, 20, arcade.color.RED, 45)
-    >>> my_list.append(my_shape)
-    >>> my_shape = arcade.create_ellipse_filled(50, 50, 20, 20, arcade.color.RED, 2, 45)
-    >>> my_list.append(my_shape)
-    >>> my_shape = arcade.create_rectangle_filled(250, 50, 20, 20, arcade.color.RED, 45)
-    >>> my_list.append(my_shape)
-    >>> my_shape = arcade.create_rectangle_outline(450, 50, 20, 20, arcade.color.RED, 2, 45)
-    >>> my_list.append(my_shape)
-    >>> arcade.start_render()
-    >>> my_list.draw()
-    >>> arcade.finish_render()
-    >>> arcade.quick_run(0.25)
-    
-    """
-    def __init__(self):
-        """
-        Initialize the sprite list
-        """
-        # List of sprites in the sprite list
-        self.shape_list = []
-        self.change_x = 0
-        self.change_y = 0
-        self.tilt_angle = 0
-        self.angle = 0
-
-    def append(self, item: VertexBuffer):
-        """
-        Add a new shape to the list.
-        """
-        self.shape_list.append(item)
-
-    def remove(self, item: VertexBuffer):
-        """
-        Remove a specific shape from the list.
-        """
-        self.shape_list.remove(item)
-
-    def move(self, change_x: float, change_y: float):
-        self.change_x += change_x
-        self.change_y += change_y
-
-    def __len__(self) -> int:
-        """ Return the length of the sprite list. """
-        return len(self.shape_list)
-
-    def __iter__(self) -> Iterable[VertexBuffer]:
-        """ Return an iterable object of sprites. """
-        return iter(self.shape_list)
-
-    def __getitem__(self, i):
-        return self.shape_list[i]
-
-    def draw(self):
-
-        gl.glVertexPointer(2, gl.GL_FLOAT, 0, 0)
-        gl.glLoadIdentity()
-
-        gl.glTranslatef(self.change_x, self.change_y, 0)
-        if self.angle:
-            gl.glRotatef(self.angle, 0, 0, 1)
-
-        last_color = None
-        last_line_width = None
-
-        for shape in self.shape_list:
-            #if last_color is None or last_color != shape.color:
-                last_color = shape.color
-                if len(shape.color) == 4:
-                    gl.glColor4ub(shape.color[0], shape.color[1], shape.color[2],
-                                  shape.color[3])
-                    gl.glEnable(gl.GL_BLEND)
-                    gl.glBlendFunc(gl.GL_SRC_ALPHA, gl.GL_ONE_MINUS_SRC_ALPHA)
-                elif len(shape.color) == 3:
-                    gl.glDisable(gl.GL_BLEND)
-                    gl.glColor4ub(shape.color[0], shape.color[1], shape.color[2], 255)
-
-            #if last_line_width is None or last_line_width == shape.line_width:
-                last_line_width = shape.line_width
-                if shape.line_width:
-                    gl.glLineWidth(shape.line_width)
-
-            render(shape, False)
+import math
+import ctypes
+import pyglet.gl as gl
+
+from typing import Iterable
+from arcade.arcade_types import Color
+from arcade.draw_commands import rotate_point
+
+
+class VertexBuffer:
+    """
+    This class represents a
+    `vertex buffer object`_.
+
+    Attributes:
+        :vbo_id: ID of the vertex buffer as assigned by OpenGL
+        :size:
+        :width:
+        :height:
+        :color:
+
+
+    .. _vertex buffer object:
+       https://en.wikipedia.org/wiki/Vertex_Buffer_Object
+
+    """
+    def __init__(self, vbo_id: gl.GLuint, size: float, draw_mode: int):
+        self.vbo_id = vbo_id
+        self.size = size
+        self.draw_mode = draw_mode
+        self.color = None
+        self.line_width = 0
+
+
+def create_rectangle_filled(center_x: float, center_y: float, width: float,
+                            height: float, color: Color,
+                            tilt_angle: float=0) -> VertexBuffer:
+
+    border_width = 0
+    return create_rectangle(center_x, center_y, width, height, color, border_width, tilt_angle)
+
+
+def create_rectangle_outline(center_x: float, center_y: float, width: float,
+                             height: float, color: Color,
+                             border_width: float=1, tilt_angle: float=0) -> VertexBuffer:
+
+    return create_rectangle(center_x, center_y, width, height, color, border_width, tilt_angle, filled=False)
+
+
+def create_rectangle(center_x: float, center_y: float, width: float,
+                     height: float, color: Color,
+                     border_width: float=0, tilt_angle: float=0,
+                     filled=True) -> VertexBuffer:
+    """
+    This function creates a rectangle using a vertex buffer object.
+    Creating the rectangle, and then later drawing it with ``render_rectangle``
+    is faster than calling ``draw_rectangle``.
+    """
+    x1 = -width / 2 + center_x
+    y1 = -height / 2 + center_y
+
+    x2 = width / 2 + center_x
+    y2 = -height / 2 + center_y
+
+    x3 = width / 2 + center_x
+    y3 = height / 2 + center_y
+
+    x4 = -width / 2 + center_x
+    y4 = height / 2 + center_y
+
+    if tilt_angle:
+        x1, y1 = rotate_point(x1, y1, center_x, center_y, tilt_angle)
+        x2, y2 = rotate_point(x2, y2, center_x, center_y, tilt_angle)
+        x3, y3 = rotate_point(x3, y3, center_x, center_y, tilt_angle)
+        x4, y4 = rotate_point(x4, y4, center_x, center_y, tilt_angle)
+
+    data = [x1, y1,
+            x2, y2,
+            x3, y3,
+            x4, y4]
+
+    # print(data)
+    vbo_id = gl.GLuint()
+
+    gl.glGenBuffers(1, ctypes.pointer(vbo_id))
+
+    # Create a buffer with the data
+    # This line of code is a bit strange.
+    # (gl.GLfloat * len(data)) creates an array of GLfloats, one for each number
+    # (*data) initalizes the list with the floats. *data turns the list into a
+    # tuple.
+    data2 = (gl.GLfloat * len(data)) (*data)
+
+    gl.glBindBuffer(gl.GL_ARRAY_BUFFER, vbo_id)
+    gl.glBufferData(gl.GL_ARRAY_BUFFER, ctypes.sizeof(data2), data2,
+                    gl.GL_STATIC_DRAW)
+
+    if filled:
+        shape_mode = gl.GL_QUADS
+    else:
+        shape_mode = gl.GL_LINE_LOOP
+    shape = VertexBuffer(vbo_id, len(data) // 2, shape_mode)
+
+    shape.color = color
+    shape.line_width = border_width
+    return shape
+
+
+def create_ellipse_filled(center_x: float, center_y: float,
+                          width: float, height: float, color: Color,
+                          tilt_angle: float=0, num_segments=128) -> VertexBuffer:
+
+    border_width = 0
+    return create_ellipse(center_x, center_y, width, height, color, border_width, tilt_angle, num_segments, True)
+
+
+def create_ellipse_outline(center_x: float, center_y: float,
+                           width: float, height: float, color: Color,
+                           border_width: float=1,
+                           tilt_angle: float=0, num_segments=128) -> VertexBuffer:
+
+    return create_ellipse(center_x, center_y, width, height, color, border_width, tilt_angle, num_segments, False)
+
+
+def create_ellipse(center_x: float, center_y: float,
+                   width: float, height: float, color: Color,
+                   border_width: float=0,
+                   tilt_angle: float=0, num_segments=128,
+                   filled=True) -> VertexBuffer:
+
+    """
+    This creates an ellipse vertex buffer object (VBO). It can later be
+    drawn with ``render_ellipse_filled``. This method of drawing an ellipse
+    is much faster than calling ``draw_ellipse_filled`` each frame.
+
+    Note: THis can't be unit tested on Appveyor because its support for OpenGL is
+    poor.
+
+    >>> import arcade
+    >>> arcade.open_window(800,600,"Drawing Example")
+    >>> arcade.start_render()
+    >>> rect = arcade.create_ellipse(50, 50, 20, 20, arcade.color.RED, 2, 45)
+    >>> arcade.render(rect)
+    >>> arcade.finish_render()
+    >>> arcade.quick_run(0.25)
+
+    """
+    # Create an array with the vertex data
+    data = []
+
+    for segment in range(num_segments + 1):
+        theta = 2.0 * 3.1415926 * segment / num_segments
+
+        x = width * math.cos(theta) + center_x
+        y = height * math.sin(theta) + center_y
+
+        if tilt_angle:
+            x, y = rotate_point(x, y, center_x, center_y, tilt_angle)
+
+        data.extend([x, y])
+
+    # Create an id for our vertex buffer
+    vbo_id = gl.GLuint()
+
+    gl.glGenBuffers(1, ctypes.pointer(vbo_id))
+
+    # Create a buffer with the data
+    # This line of code is a bit strange.
+    # (gl.GLfloat * len(data)) creates an array of GLfloats, one for each number
+    # (*data) initalizes the list with the floats. *data turns the list into a
+    # tuple.
+    data2 = (gl.GLfloat * len(data)) (*data)
+
+    gl.glBindBuffer(gl.GL_ARRAY_BUFFER, vbo_id)
+    gl.glBufferData(gl.GL_ARRAY_BUFFER, ctypes.sizeof(data2), data2,
+                    gl.GL_STATIC_DRAW)
+
+    if filled:
+        shape_mode = gl.GL_TRIANGLE_FAN
+    else:
+        shape_mode = gl.GL_LINE_LOOP
+
+    shape = VertexBuffer(vbo_id, len(data) // 2, shape_mode)
+    shape.color = color
+    shape.line_width = border_width
+    return shape
+
+
+def render(shape: VertexBuffer, reload_identity=True):
+    """
+    Render an ellipse previously created with the ``create_ellipse`` function.
+    """
+    # Set color
+    if shape.color is None:
+        raise ValueError("Error: Color parameter not set.")
+
+
+    gl.glLoadIdentity()
+    gl.glVertexPointer(2, gl.GL_FLOAT, 0, 0)
+    gl.glBindBuffer(gl.GL_ARRAY_BUFFER, shape.vbo_id)
+
+    gl.glDrawArrays(shape.draw_mode, 0, shape.size)
+
+
+class ShapeList:
+    """
+
+    >>> import arcade
+    >>> arcade.open_window(800,600,"Drawing Example")
+    >>> my_list = ShapeList()
+    >>> my_shape = arcade.create_ellipse_outline(50, 50, 20, 20, arcade.color.RED, 45)
+    >>> my_list.append(my_shape)
+    >>> my_shape = arcade.create_ellipse_filled(50, 50, 20, 20, arcade.color.RED, 2, 45)
+    >>> my_list.append(my_shape)
+    >>> my_shape = arcade.create_rectangle_filled(250, 50, 20, 20, arcade.color.RED, 45)
+    >>> my_list.append(my_shape)
+    >>> my_shape = arcade.create_rectangle_outline(450, 50, 20, 20, arcade.color.RED, 2, 45)
+    >>> my_list.append(my_shape)
+    >>> arcade.start_render()
+    >>> my_list.draw()
+    >>> arcade.finish_render()
+    >>> arcade.quick_run(0.25)
+
+    """
+    def __init__(self):
+        """
+        Initialize the sprite list
+        """
+        # List of sprites in the sprite list
+        self.shape_list = []
+        self.change_x = 0
+        self.change_y = 0
+        self.tilt_angle = 0
+        self.angle = 0
+
+    def append(self, item: VertexBuffer):
+        """
+        Add a new shape to the list.
+        """
+        self.shape_list.append(item)
+
+    def remove(self, item: VertexBuffer):
+        """
+        Remove a specific shape from the list.
+        """
+        self.shape_list.remove(item)
+
+    def move(self, change_x: float, change_y: float):
+        self.change_x += change_x
+        self.change_y += change_y
+
+    def __len__(self) -> int:
+        """ Return the length of the sprite list. """
+        return len(self.shape_list)
+
+    def __iter__(self) -> Iterable[VertexBuffer]:
+        """ Return an iterable object of sprites. """
+        return iter(self.shape_list)
+
+    def __getitem__(self, i):
+        return self.shape_list[i]
+
+    def draw(self):
+
+        gl.glVertexPointer(2, gl.GL_FLOAT, 0, 0)
+        gl.glLoadIdentity()
+
+        gl.glTranslatef(self.change_x, self.change_y, 0)
+        if self.angle:
+            gl.glRotatef(self.angle, 0, 0, 1)
+
+        last_color = None
+        last_line_width = None
+
+        for shape in self.shape_list:
+            #if last_color is None or last_color != shape.color:
+            last_color = shape.color
+            if len(shape.color) == 4:
+                gl.glColor4ub(shape.color[0], shape.color[1], shape.color[2],
+                              shape.color[3])
+                gl.glEnable(gl.GL_BLEND)
+                gl.glBlendFunc(gl.GL_SRC_ALPHA, gl.GL_ONE_MINUS_SRC_ALPHA)
+            elif len(shape.color) == 3:
+                gl.glDisable(gl.GL_BLEND)
+                gl.glColor4ub(shape.color[0], shape.color[1], shape.color[2], 255)
+
+            #if last_line_width is None or last_line_width == shape.line_width:
+            last_line_width = shape.line_width
+            if shape.line_width:
+                gl.glLineWidth(shape.line_width)
+
+            render(shape, False)