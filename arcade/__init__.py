"""
The Arcade Library

A Python simple, easy to use module for creating 2D games.
"""

# Note: DO NOT EDIT arcade/__init__.py
# Instead look at util/init_template.py and update_init.py

# Error out if we import Arcade with an incompatible version of Python.
import platform
import sys
import os

from pathlib import Path

if sys.version_info[0] < 3 or (sys.version_info[0] == 3 and sys.version_info[1] < 6):
    sys.exit("The Arcade Library requires Python 3.6 or higher.")


def configure_logging(level: int = None):
    """Set up basic logging.
    :param int level: The log level. Defaults to DEBUG.
    """
    import logging
    level = level or logging.DEBUG
    LOG = logging.getLogger(__name__)
    # Do not add a new handler if we already have one
    if not LOG.handlers:
        LOG.propagate = False
        LOG.setLevel(level)
        ch = logging.StreamHandler()
        ch.setLevel(level)
        ch.setFormatter(logging.Formatter('%(relativeCreated)s %(name)s %(levelname)s - %(message)s'))
        LOG.addHandler(ch)

# The following is used to load ffmpeg libraries.
# Currently Arcade is only shipping binaries for Mac OS
# as ffmpeg is not needed for support on Windows and Linux.
# However it is setup to load ffmpeg if the binaries are present
# on Windows and Linux. So if you need ffmpeg you can simply
# drop the binaries in the "lib" folder of Arcade
lib_location = Path(__file__).parent.absolute()
lib_location = lib_location / "lib"

if sys.platform == "darwin" or sys.platform.startswith("linux"):
    if "LD_LIBRARY_PATH" in os.environ:
        os.environ["LD_LIBRARY_PATH"] += ":" + str(lib_location)
    else:
        os.environ["LD_LIBRARY_PATH"] = str(lib_location)
else:
    os.environ["PATH"] += str(lib_location)

# noinspection PyPep8
import pyglet

# Disable shadow windows until issues with intel GPUs
# on Windows and elsewhere are better understood.
# Originally, this only disabled them for macs where
# the 2.1 shadow context cannot be upgrade to a 3.3+ core
pyglet.options['shadow_window'] = False

# noinspection PyPep8
from arcade import color
# noinspection PyPep8
from arcade import csscolor
# noinspection PyPep8
from arcade import key
# noinspection PyPep8
from arcade import resources

# --- Generated imports ---
from .window_commands import close_window
from .window_commands import create_orthogonal_projection
from .window_commands import finish_render
from .window_commands import get_display_size
from .window_commands import get_projection
from .window_commands import get_scaling_factor
from .window_commands import get_viewport
from .window_commands import get_window
from .window_commands import pause
from .window_commands import quick_run
from .window_commands import run
from .window_commands import schedule
from .window_commands import set_background_color
from .window_commands import set_viewport
from .window_commands import set_window
from .window_commands import start_render
from .window_commands import unschedule

from .application import MOUSE_BUTTON_LEFT
from .application import MOUSE_BUTTON_MIDDLE
from .application import MOUSE_BUTTON_RIGHT
from .application import NoOpenGLException
from .application import View
from .application import Window
from .application import get_screens
from .application import open_window

from .arcade_types import Color
from .arcade_types import NamedPoint
from .arcade_types import Point
from .arcade_types import PointList
from .arcade_types import RGB
from .arcade_types import RGBA
from .arcade_types import Rect
from .arcade_types import RectList
from .arcade_types import Vector

from .earclip_module import earclip

from .utils import lerp
from .utils import lerp_vec
from .utils import rand_angle_360_deg
from .utils import rand_angle_spread_deg
from .utils import rand_in_circle
from .utils import rand_in_rect
from .utils import rand_on_circle
from .utils import rand_on_line
from .utils import rand_vec_magnitude
from .utils import rand_vec_spread_deg

from .drawing_support import calculate_hit_box_points_detailed
from .drawing_support import calculate_hit_box_points_simple
from .drawing_support import get_four_byte_color
from .drawing_support import get_four_float_color
from .drawing_support import get_points_for_thick_line
from .drawing_support import make_transparent_color
from .drawing_support import rotate_point

from .texture import Matrix3x3
from .texture import Texture
from .texture import cleanup_texture_cache
from .texture import load_spritesheet
from .texture import load_texture
from .texture import load_texture_pair
from .texture import load_textures
from .texture import make_circle_texture
from .texture import make_soft_circle_texture
from .texture import make_soft_square_texture
from .texture import trim_image

from .buffered_draw_commands import TShape
from .buffered_draw_commands import Shape
from .buffered_draw_commands import ShapeElementList
from .buffered_draw_commands import create_ellipse
from .buffered_draw_commands import create_ellipse_filled
from .buffered_draw_commands import create_ellipse_filled_with_colors
from .buffered_draw_commands import create_ellipse_outline
from .buffered_draw_commands import create_line
from .buffered_draw_commands import create_line_generic
from .buffered_draw_commands import create_line_generic_with_colors
from .buffered_draw_commands import create_line_loop
from .buffered_draw_commands import create_line_strip
from .buffered_draw_commands import create_lines
from .buffered_draw_commands import create_lines_with_colors
from .buffered_draw_commands import create_polygon
from .buffered_draw_commands import create_rectangle
from .buffered_draw_commands import create_rectangle_filled
from .buffered_draw_commands import create_rectangle_filled_with_colors
from .buffered_draw_commands import create_rectangle_outline
from .buffered_draw_commands import create_rectangles_filled_with_colors
from .buffered_draw_commands import create_triangles_filled_with_colors
from .buffered_draw_commands import get_rectangle_points

from .draw_commands import draw_arc_filled
from .draw_commands import draw_arc_outline
from .draw_commands import draw_circle_filled
from .draw_commands import draw_circle_outline
from .draw_commands import draw_ellipse_filled
from .draw_commands import draw_ellipse_outline
from .draw_commands import draw_line
from .draw_commands import draw_line_strip
from .draw_commands import draw_lines
from .draw_commands import draw_lrtb_rectangle_filled
from .draw_commands import draw_lrtb_rectangle_outline
from .draw_commands import draw_lrwh_rectangle_textured
from .draw_commands import draw_parabola_filled
from .draw_commands import draw_parabola_outline
from .draw_commands import draw_point
from .draw_commands import draw_points
from .draw_commands import draw_polygon_filled
from .draw_commands import draw_polygon_outline
from .draw_commands import draw_rectangle_filled
from .draw_commands import draw_rectangle_outline
from .draw_commands import draw_scaled_texture_rectangle
from .draw_commands import draw_texture_rectangle
from .draw_commands import draw_triangle_filled
from .draw_commands import draw_triangle_outline
from .draw_commands import draw_xywh_rectangle_filled
from .draw_commands import draw_xywh_rectangle_outline
from .draw_commands import get_image
from .draw_commands import get_pixel

from .geometry import are_polygons_intersecting
from .geometry import get_distance
from .geometry import is_point_in_polygon

from .isometric import create_isometric_grid_lines
from .isometric import isometric_grid_to_screen
from .isometric import screen_to_isometric_grid

from .joysticks import get_game_controllers
from .joysticks import get_joysticks

from .emitter import EmitBurst
from .emitter import EmitController
from .emitter import EmitInterval
from .emitter import EmitMaintainCount
from .emitter import Emitter
from .emitter import EmitterIntervalWithCount
from .emitter import EmitterIntervalWithTime

from .emitter_simple import make_burst_emitter
from .emitter_simple import make_interval_emitter

from .particle import FilenameOrTexture
from .particle import EternalParticle
from .particle import FadeParticle
from .particle import LifetimeParticle
from .particle import Particle
from .particle import clamp

from .sound import Sound
from .sound import load_sound
from .sound import play_sound
from .sound import stop_sound

from .sprite import FACE_DOWN
from .sprite import FACE_LEFT
from .sprite import FACE_RIGHT
from .sprite import FACE_UP
from .sprite import AnimatedTimeBasedSprite
from .sprite import AnimatedWalkingSprite
from .sprite import AnimationKeyframe
from .sprite import PyMunk
from .sprite import Sprite
from .sprite import SpriteCircle
from .sprite import SpriteSolidColor
from .sprite import get_distance_between_sprites

from .sprite_list import SpriteList
from .sprite_list import check_for_collision
from .sprite_list import check_for_collision_with_list
from .sprite_list import check_for_collision_with_lists
from .sprite_list import get_closest_sprite
from .sprite_list import get_sprites_at_exact_point
from .sprite_list import get_sprites_at_point

from .scene import Scene

from .physics_engines import PhysicsEnginePlatformer
from .physics_engines import PhysicsEngineSimple

from .text import DEFAULT_FONT_NAMES
from .text import create_text
from .text import draw_text
from .text import create_text_image
from .text import create_text_sprite

<<<<<<< HEAD
from .tilemap import load_tilemap
=======
from .tilemap import get_tilemap_layer
from .tilemap import process_layer
from .tilemap import read_map
from .tilemap import read_tmx
>>>>>>> e4989b1b

from .pymunk_physics_engine import PymunkPhysicsEngine
from .pymunk_physics_engine import PymunkPhysicsObject

from .version import VERSION

from .paths import AStarBarrierList
from .paths import astar_calculate_path
from .paths import has_line_of_sight

from .context import ArcadeContext

from .texture_atlas import TextureAtlas



# noinspection PyPep8
from arcade import experimental

# --- Generated __all__ ---

__all__ = ['AStarBarrierList',
           'AnimatedTimeBasedSprite',
           'AnimatedWalkingSprite',
           'AnimationKeyframe',
           'ArcadeContext',
           'Color',
           'DEFAULT_FONT_NAMES',
           'EmitBurst',
           'EmitController',
           'EmitInterval',
           'EmitMaintainCount',
           'Emitter',
           'EmitterIntervalWithCount',
           'EmitterIntervalWithTime',
           'EternalParticle',
           'FACE_DOWN',
           'FACE_LEFT',
           'FACE_RIGHT',
           'FACE_UP',
           'FadeParticle',
           'FilenameOrTexture',
           'LifetimeParticle',
           'MOUSE_BUTTON_LEFT',
           'MOUSE_BUTTON_MIDDLE',
           'MOUSE_BUTTON_RIGHT',
           'Matrix3x3',
           'NamedPoint',
           'NoOpenGLException',
           'Particle',
           'PhysicsEnginePlatformer',
           'PhysicsEngineSimple',
           'Point',
           'PointList',
           'PyMunk',
           'PymunkPhysicsEngine',
           'PymunkPhysicsObject',
           'RGB',
           'RGBA',
           'Rect',
           'RectList',
           'Shape',
           'ShapeElementList',
           'Sound',
           'Sprite',
           'SpriteCircle',
           'SpriteList',
           'SpriteSolidColor',
           'TShape',
           'Text',
           'Texture',
           'TextureAtlas',
           'VERSION',
           'Vector',
           'View',
           'Window',
           'are_polygons_intersecting',
           'astar_calculate_path',
           'calculate_hit_box_points_detailed',
           'calculate_hit_box_points_simple',
           'check_for_collision',
           'check_for_collision_with_list',
           'check_for_collision_with_lists',
           'clamp',
           'cleanup_texture_cache',
           'close_window',
           'create_ellipse',
           'create_ellipse_filled',
           'create_ellipse_filled_with_colors',
           'create_ellipse_outline',
           'create_isometric_grid_lines',
           'create_line',
           'create_line_generic',
           'create_line_generic_with_colors',
           'create_line_loop',
           'create_line_strip',
           'create_lines',
           'create_lines_with_colors',
           'create_orthogonal_projection',
           'create_polygon',
           'create_rectangle',
           'create_rectangle_filled',
           'create_rectangle_filled_with_colors',
           'create_rectangle_outline',
           'create_rectangles_filled_with_colors',
           'create_text_sprite',
           'create_triangles_filled_with_colors',
           'draw_arc_filled',
           'draw_arc_outline',
           'draw_circle_filled',
           'draw_circle_outline',
           'draw_ellipse_filled',
           'draw_ellipse_outline',
           'draw_line',
           'draw_line_strip',
           'draw_lines',
           'draw_lrtb_rectangle_filled',
           'draw_lrtb_rectangle_outline',
           'draw_lrwh_rectangle_textured',
           'draw_parabola_filled',
           'draw_parabola_outline',
           'draw_point',
           'draw_points',
           'draw_polygon_filled',
           'draw_polygon_outline',
           'draw_rectangle_filled',
           'draw_rectangle_outline',
           'draw_scaled_texture_rectangle',
           'create_text',
           'draw_text',
           'draw_texture_rectangle',
           'draw_triangle_filled',
           'draw_triangle_outline',
           'draw_xywh_rectangle_filled',
           'draw_xywh_rectangle_outline',
           'earclip',
           'finish_render',
           'get_closest_sprite',
           'get_display_size',
           'get_distance',
           'get_distance_between_sprites',
           'get_four_byte_color',
           'get_four_float_color',
           'get_game_controllers',
           'get_image',
           'get_joysticks',
           'get_pixel',
           'get_points_for_thick_line',
           'get_projection',
           'get_rectangle_points',
           'get_scaling_factor',
           'get_screens',
           'get_sprites_at_exact_point',
           'get_sprites_at_point',
           'get_text_image',
           'create_text_image',
           'get_tilemap_layer',
           'get_viewport',
           'get_window',
           'has_line_of_sight',
           'is_point_in_polygon',
           'isometric_grid_to_screen',
           'lerp',
           'lerp_vec',
           'load_sound',
           'load_spritesheet',
           'load_texture',
           'load_texture_pair',
           'load_textures',
           'make_burst_emitter',
           'make_circle_texture',
           'make_interval_emitter',
           'make_soft_circle_texture',
           'make_soft_square_texture',
           'make_transparent_color',
           'open_window',
           'pause',
           'play_sound',
           'process_layer',
           'quick_run',
           'rand_angle_360_deg',
           'rand_angle_spread_deg',
           'rand_in_circle',
           'rand_in_rect',
           'rand_on_circle',
           'rand_on_line',
           'rand_vec_magnitude',
           'rand_vec_spread_deg',
           'read_tmx',
           'rotate_point',
           'run',
           'schedule',
           'screen_to_isometric_grid',
           'set_background_color',
           'set_viewport',
           'set_window',
           'start_render',
           'stop_sound',
           'trim_image',
           'unschedule',
           ]

__version__ = VERSION
<|MERGE_RESOLUTION|>--- conflicted
+++ resolved
@@ -258,14 +258,7 @@
 from .text import create_text_image
 from .text import create_text_sprite
 
-<<<<<<< HEAD
 from .tilemap import load_tilemap
-=======
-from .tilemap import get_tilemap_layer
-from .tilemap import process_layer
-from .tilemap import read_map
-from .tilemap import read_tmx
->>>>>>> e4989b1b
 
 from .pymunk_physics_engine import PymunkPhysicsEngine
 from .pymunk_physics_engine import PymunkPhysicsObject
