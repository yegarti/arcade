--- conflicted
+++ resolved
@@ -562,13 +562,9 @@
     Sprite for platformer games that supports animations.
     """
 
-<<<<<<< HEAD
-    def __init__(self, scale: float = 1, image_x: float = 0, image_y: float = 0):
-=======
-    def __init__(self, scale: float=1, 
+    def __init__(self, scale: float=1,
                  image_x: float=0, image_y: float=0,
                  center_x: float=0, center_y: float=0):
->>>>>>> 4bf15b45
 
         super().__init__(scale=scale, image_x=image_x, image_y=image_y, 
                          center_x=center_x, center_y=center_y)
@@ -597,16 +593,11 @@
     """
     Sprite for platformer games that supports animations.
     """
-<<<<<<< HEAD
-    def __init__(self, scale: float = 1, image_x: float = 0, image_y: float = 0):
-        super().__init__(scale=scale, image_x=image_x, image_y=image_y)
-=======
-    def __init__(self, scale: float=1, 
+    def __init__(self, scale: float=1,
                  image_x: float=0, image_y: float=0,
                  center_x: float=0, center_y: float=0):
         super().__init__(scale=scale, image_x=image_x, image_y=image_y,
                          center_x=center_x, center_y=center_y)
->>>>>>> 4bf15b45
         self.last_center_x = self.center_x
         self.last_center_y = self.center_y
         self.state = FACE_RIGHT
