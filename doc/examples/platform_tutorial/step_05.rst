--- conflicted
+++ resolved
@@ -31,15 +31,9 @@
 
 .. note::
 
-<<<<<<< HEAD
     You can change how the user jumps by changing the gravity and jump constants.
     Lower values for both will make for a more "floaty" character. Higher values make
     for a faster-paced game.
 
 * :ref:`05_add_gravity`
-* :ref:`05_add_gravity_diff`
-=======
-    Work at changing the viewport margins to something that you like.
-
-* :ref:`05_scrolling`
->>>>>>> e4989b1b
+* :ref:`05_add_gravity_diff`